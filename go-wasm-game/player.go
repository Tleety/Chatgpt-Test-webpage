--- conflicted
+++ resolved
@@ -103,16 +103,10 @@
 	}
 }
 
-<<<<<<< HEAD
-
-
-=======
->>>>>>> 0afb9b56
 // MoveToTile initiates pathfinding-based movement to a specific tile
 func (p *Player) MoveToTile(gameMap *Map, tileX, tileY int) {
 	// Get current player position in grid coordinates
 	currentX, currentY := gameMap.WorldToGrid(p.X + p.Width/2, p.Y + p.Height/2)
-<<<<<<< HEAD
 	
 	// If already at target tile, no need to pathfind
 	if currentX == tileX && currentY == tileY {
@@ -130,25 +124,6 @@
 		return
 	}
 	
-=======
-	
-	// If already at target tile, no need to pathfind
-	if currentX == tileX && currentY == tileY {
-		p.IsMoving = false
-		p.Path = nil
-		p.PathStep = 0
-		return
-	}
-	
-	// Find path from current position to target
-	path := FindPath(currentX, currentY, tileX, tileY, gameMap)
-	
-	if path == nil || len(path) == 0 {
-		// No path found, don't move
-		return
-	}
-	
->>>>>>> 0afb9b56
 	// Set up pathfinding movement
 	p.Path = path
 	p.PathStep = 0
