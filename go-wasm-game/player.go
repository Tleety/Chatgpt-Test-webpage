package main

import (
	"math"
	"syscall/js"
)

// Player represents the player character
type Player struct {
	X, Y       float64
	Width      float64
	Height     float64
	Speed      float64
	TargetX    float64
	TargetY    float64
	IsMoving   bool
	MoveSpeed  float64
	Path       Path    // Current pathfinding path
	PathStep   int     // Current step in the path
}

// NewPlayer creates a new player with default settings
func NewPlayer(startX, startY float64) *Player {
	return &Player{
		X:         startX,
		Y:         startY,
		Width:     20,
		Height:    20,
		Speed:     5,
		TargetX:   startX,
		TargetY:   startY,
		IsMoving:  false,
		MoveSpeed: 3, // Speed for tile-to-tile movement
		Path:      nil,
		PathStep:  0,
	}
}

<<<<<<< HEAD
// Update handles player movement logic with pathfinding and tile-based speed adjustment
func (p *Player) Update(gameMap *Map) {
	if p.IsMoving && p.Path != nil {
		// Check if we need to move to the next step in the path
		if !p.isMovingToTarget() {
			// We've reached the current target, move to next step in path
			p.PathStep++
			
			if IsPathComplete(p.Path, p.PathStep) {
				// Path completed
				p.IsMoving = false
				p.Path = nil
				p.PathStep = 0
				return
			}
			
			// Set next target from path
			stepX, stepY, hasNext := GetNextPathStep(p.Path, p.PathStep)
			if hasNext {
				worldX, worldY := gameMap.GridToWorld(stepX, stepY)
				p.TargetX = worldX - p.Width/2
				p.TargetY = worldY - p.Height/2
			}
=======
// Update handles player movement logic with tile-based speed adjustment
func (p *Player) Update(gameMap *Map) {
	if p.IsMoving {
		// Calculate direction to target
		dx := p.TargetX - p.X
		dy := p.TargetY - p.Y
		distance := math.Sqrt(dx*dx + dy*dy)
		
		// Get current tile and apply speed multiplier
		currentTileX, currentTileY := gameMap.WorldToGrid(p.X + p.Width/2, p.Y + p.Height/2)
		currentTileType := gameMap.GetTile(currentTileX, currentTileY)
		tileDef, exists := TileDefinitions[currentTileType]
		if !exists {
			// If tile definition not found, assume it's grass
			tileDef = TileDefinitions[TileGrass]
		}
		
		// Apply tile speed multiplier to base movement speed
		adjustedSpeed := p.MoveSpeed * tileDef.WalkSpeed
		
		// If close enough to target, snap to it and stop moving
		if distance < adjustedSpeed {
			p.X = p.TargetX
			p.Y = p.TargetY
			p.IsMoving = false
		} else {
			// Move towards target with tile-adjusted speed
			p.X += (dx / distance) * adjustedSpeed
			p.Y += (dy / distance) * adjustedSpeed
>>>>>>> 53e0dd89
		}
		
		// Move towards current target with tile-based speed adjustment
		p.moveTowardTargetWithTileSpeed(gameMap)
	}
}

// isMovingToTarget checks if player is still moving toward the current target
func (p *Player) isMovingToTarget() bool {
	dx := p.TargetX - p.X
	dy := p.TargetY - p.Y
	distance := math.Sqrt(dx*dx + dy*dy)
	return distance >= p.MoveSpeed
}

// moveTowardTargetWithTileSpeed moves the player toward the current target position with tile-based speed
func (p *Player) moveTowardTargetWithTileSpeed(gameMap *Map) {
	dx := p.TargetX - p.X
	dy := p.TargetY - p.Y
	distance := math.Sqrt(dx*dx + dy*dy)
	
	// Get current tile and apply speed multiplier
	currentTileX, currentTileY := gameMap.WorldToGrid(p.X + p.Width/2, p.Y + p.Height/2)
	currentTileType := gameMap.GetTile(currentTileX, currentTileY)
	tileDef, exists := TileDefinitions[currentTileType]
	if !exists {
		// If tile definition not found, assume it's grass
		tileDef = TileDefinitions[TileGrass]
	}
	
	// Apply tile speed multiplier to base movement speed
	adjustedSpeed := p.MoveSpeed * tileDef.WalkSpeed
	
	if distance < adjustedSpeed {
		// Snap to target
		p.X = p.TargetX
		p.Y = p.TargetY
	} else {
		// Move towards target with tile-adjusted speed
		p.X += (dx / distance) * adjustedSpeed
		p.Y += (dy / distance) * adjustedSpeed
	}
}

// moveTowardTarget moves the player toward the current target position (legacy method for compatibility)
func (p *Player) moveTowardTarget() {
	dx := p.TargetX - p.X
	dy := p.TargetY - p.Y
	distance := math.Sqrt(dx*dx + dy*dy)
	
	if distance < p.MoveSpeed {
		// Snap to target
		p.X = p.TargetX
		p.Y = p.TargetY
	} else {
		// Move towards target
		p.X += (dx / distance) * p.MoveSpeed
		p.Y += (dy / distance) * p.MoveSpeed
	}
}



// MoveToTile initiates pathfinding-based movement to a specific tile
func (p *Player) MoveToTile(gameMap *Map, tileX, tileY int) {
	// Get current player position in grid coordinates
	currentX, currentY := gameMap.WorldToGrid(p.X + p.Width/2, p.Y + p.Height/2)
	
	// Find path from current position to target
	path := FindPath(currentX, currentY, tileX, tileY, gameMap)
	
	if path == nil || len(path) == 0 {
		// No path found, don't move
		return
	}
	
	// Set up pathfinding movement
	p.Path = path
	p.PathStep = 0
	p.IsMoving = true
	
	// Set initial target (first step in path)
	if len(path) > 0 {
		stepX, stepY, hasNext := GetNextPathStep(path, 0)
		if hasNext {
			worldX, worldY := gameMap.GridToWorld(stepX, stepY)
			p.TargetX = worldX - p.Width/2
			p.TargetY = worldY - p.Height/2
		}
	}
}

// ClampToMapBounds ensures the player stays within map boundaries
func (p *Player) ClampToMapBounds(gameMap *Map) {
	mapWorldWidth := float64(gameMap.Width) * gameMap.TileSize
	mapWorldHeight := float64(gameMap.Height) * gameMap.TileSize
	
	if p.X < 0 {
		p.X = 0
	}
	if p.Y < 0 {
		p.Y = 0
	}
	if p.X > mapWorldWidth-p.Width {
		p.X = mapWorldWidth - p.Width
	}
	if p.Y > mapWorldHeight-p.Height {
		p.Y = mapWorldHeight - p.Height
	}
	
	// Also clamp target coordinates
	if p.TargetX < 0 {
		p.TargetX = 0
	}
	if p.TargetY < 0 {
		p.TargetY = 0
	}
	if p.TargetX > mapWorldWidth-p.Width {
		p.TargetX = mapWorldWidth - p.Width
	}
	if p.TargetY > mapWorldHeight-p.Height {
		p.TargetY = mapWorldHeight - p.Height
	}
}

// Draw renders the player on the screen
func (p *Player) Draw(ctx js.Value, cameraX, cameraY float64) {
	playerScreenX := p.X - cameraX
	playerScreenY := p.Y - cameraY
	ctx.Set("fillStyle", "green")
	ctx.Call("fillRect", playerScreenX, playerScreenY, p.Width, p.Height)
}

// GetPosition returns the current player position
func (p *Player) GetPosition() (float64, float64) {
	return p.X, p.Y
}

// SetPosition sets the player position and stops any ongoing movement
func (p *Player) SetPosition(x, y float64) {
	p.X = x
	p.Y = y
	p.TargetX = x
	p.TargetY = y
	p.IsMoving = false
	p.Path = nil
	p.PathStep = 0
}
<|MERGE_RESOLUTION|>--- conflicted
+++ resolved
@@ -36,7 +36,6 @@
 	}
 }
 
-<<<<<<< HEAD
 // Update handles player movement logic with pathfinding and tile-based speed adjustment
 func (p *Player) Update(gameMap *Map) {
 	if p.IsMoving && p.Path != nil {
@@ -60,37 +59,6 @@
 				p.TargetX = worldX - p.Width/2
 				p.TargetY = worldY - p.Height/2
 			}
-=======
-// Update handles player movement logic with tile-based speed adjustment
-func (p *Player) Update(gameMap *Map) {
-	if p.IsMoving {
-		// Calculate direction to target
-		dx := p.TargetX - p.X
-		dy := p.TargetY - p.Y
-		distance := math.Sqrt(dx*dx + dy*dy)
-		
-		// Get current tile and apply speed multiplier
-		currentTileX, currentTileY := gameMap.WorldToGrid(p.X + p.Width/2, p.Y + p.Height/2)
-		currentTileType := gameMap.GetTile(currentTileX, currentTileY)
-		tileDef, exists := TileDefinitions[currentTileType]
-		if !exists {
-			// If tile definition not found, assume it's grass
-			tileDef = TileDefinitions[TileGrass]
-		}
-		
-		// Apply tile speed multiplier to base movement speed
-		adjustedSpeed := p.MoveSpeed * tileDef.WalkSpeed
-		
-		// If close enough to target, snap to it and stop moving
-		if distance < adjustedSpeed {
-			p.X = p.TargetX
-			p.Y = p.TargetY
-			p.IsMoving = false
-		} else {
-			// Move towards target with tile-adjusted speed
-			p.X += (dx / distance) * adjustedSpeed
-			p.Y += (dy / distance) * adjustedSpeed
->>>>>>> 53e0dd89
 		}
 		
 		// Move towards current target with tile-based speed adjustment
@@ -134,25 +102,6 @@
 		p.Y += (dy / distance) * adjustedSpeed
 	}
 }
-
-// moveTowardTarget moves the player toward the current target position (legacy method for compatibility)
-func (p *Player) moveTowardTarget() {
-	dx := p.TargetX - p.X
-	dy := p.TargetY - p.Y
-	distance := math.Sqrt(dx*dx + dy*dy)
-	
-	if distance < p.MoveSpeed {
-		// Snap to target
-		p.X = p.TargetX
-		p.Y = p.TargetY
-	} else {
-		// Move towards target
-		p.X += (dx / distance) * p.MoveSpeed
-		p.Y += (dy / distance) * p.MoveSpeed
-	}
-}
-
-
 
 // MoveToTile initiates pathfinding-based movement to a specific tile
 func (p *Player) MoveToTile(gameMap *Map, tileX, tileY int) {
